<<<<<<< HEAD
# CVZone


This is a Computer vision package that makes its easy to run Image processing and AI functions. At the core it uses [OpenCV](https://github.com/opencv/opencv) and [Mediapipe](https://github.com/google/mediapipe) libraries. 

## Installation
You can  simply use pip to install the latest version of cvzone.

`pip install cvzone`

<hr>

### 60 FPS Face Detection

<hr>

<p align="center">
  <img width="640" height="360" src="https://www.computervision.zone/wp-content/uploads/2021/05/Face-Detection-2.jpg">
</p>

<pre>
import cvzone
import cv2

cap = cv2.VideoCapture(0)
detector = cvzone.FaceDetector()

while True:
    success, img = cap.read()
    img, bboxs = detector.findFaces(img)
    print(bboxs)
    cv2.imshow("Image", img)
    cv2.waitKey(1)
</pre>

<hr>

### Hand Tracking

<hr>

<p align="center">
  <img width="640" height="360" src="https://github.com/cvzone/cvzone/blob/master/Results/Fingers-Distance.jpg">
</p>

#### Basic Code Example 
<pre>
import cvzone
import cv2

cap = cv2.VideoCapture(0)
cap.set(3, 1280)
cap.set(4, 720)
detector = cvzone.HandDetector(detectionCon=0.5, maxHands=1)

while True:
    # Get image frame
    success, img = cap.read()

    # Find the hand and its landmarks
    img = detector.findHands(img)
    lmList, bbox = detector.findPosition(img)
    
    # Display
    cv2.imshow("Image", img)
    cv2.waitKey(1)

</pre>

#### Finding How many finger are up
<pre>
if lmList:
        # Find how many fingers are up
        fingers = detector.fingersUp()
        totalFingers = fingers.count(1)
        cv2.putText(img, f'Fingers:{totalFingers}', (bbox[0] + 200, bbox[1] - 30),
                    cv2.FONT_HERSHEY_PLAIN, 2, (0, 255, 0), 2)
</pre>

#### Finding distace between two fingers
<pre>                 
if lmList:
        # Find Distance Between Two Fingers
        distance, img, info = detector.findDistance(8, 12, img)
        cv2.putText(img, f'Dist:{int(distance)}', (bbox[0] + 400, bbox[1] - 30),
                    cv2.FONT_HERSHEY_PLAIN, 2, (0, 255, 0), 2)
</pre>

#### Find Hand Type - i.e. Left or Right 
<p align="center">
  <img width="320" height="180" src="https://github.com/cvzone/cvzone/blob/master/Results/LeftHand.jpg"> <img width="320" height="180" src="https://github.com/cvzone/cvzone/blob/master/Results/RightHand.jpg">
</p>



<pre>
if lmList:
        # Find Hand Type
        myHandType = detector.handType()
        cv2.putText(img, f'Hand:{myHandType}', (bbox[0], bbox[1] - 30),
                    cv2.FONT_HERSHEY_PLAIN, 2, (0, 255, 0), 2)

</pre>

<hr>

### Pose Estimation

<hr>

<p align="center">
  <img width="640" height="360" src="https://www.computervision.zone/wp-content/uploads/2021/04/vlcsnap-2021-03-27-22h34m51s546.jpg">
</p>

<pre>
import cvzone
import cv2

cap = cv2.VideoCapture(0)
detector = cvzone.PoseDetector()
while True:
    success, img = cap.read()
    img = detector.findPose(img)
    lmList = detector.findPosition(img, draw=False)
    if lmList:
        print(lmList[14])
        cv2.circle(img, (lmList[14][1], lmList[14][2]), 15, (0, 0, 255), cv2.FILLED)

    cv2.imshow("Image", img)
    cv2.waitKey(1)

</pre>


<hr>

### Face Mesh Detection

<hr>

<p align="center">
  <img width="640" height="360" src="https://www.computervision.zone/wp-content/uploads/2021/05/Face-Landmarks-2.jpg">
</p>

<pre>
import cvzone
import cv2

cap = cv2.VideoCapture(0)
detector = cvzone.FaceMeshDetector(maxFaces=2)
while True:
    success, img = cap.read()
    img, faces = detector.findFaceMesh(img)
    if faces:
        print(faces[0])
    cv2.imshow("Image", img)
    cv2.waitKey(1)
</pre>

<hr>

### Stack Images

<hr>

<p align="center">
  <img width="640" height="360" src="https://github.com/cvzone/cvzone/blob/master/Results/ImageStack1.gif">
</p>

<pre>
import cvzone
import cv2

cap = cv2.VideoCapture(0)
cap.set(3, 1280)
cap.set(4, 720)

while True:
    success, img = cap.read()
    imgGray = cv2.cvtColor(img, cv2.COLOR_BGR2GRAY)
    imgList = [img, img, imgGray, img, imgGray, img,imgGray, img, img]
    stackedImg = cvzone.stackImages(imgList, 3, 0.4)

    cv2.imshow("stackedImg", stackedImg)
    cv2.waitKey(1)

</pre>

<hr>

### Corner Rectangle

<hr>

<p align="center">
  <img width="640" height="360" src="https://github.com/cvzone/cvzone/blob/master/Results/cornerRect.jpg">
</p>



<pre>
import cvzone
import cv2

cap = cv2.VideoCapture(0)
detector = cvzone.HandDetector()

while True:
    # Get image frame
    success, img = cap.read()

    # Find the hand and its landmarks
    img = detector.findHands(img, draw=False)
    lmList, bbox = detector.findPosition(img, draw=False)
    if bbox:
        # Draw  Corner Rectangle
        cvzone.cornerRect(img, bbox)

    # Display
    cv2.imshow("Image", img)
    cv2.waitKey(1)
</pre>

<hr>

### FPS

<hr>

<p align="center">
  <img width="640" height="360" src="https://github.com/cvzone/cvzone/blob/master/Results/FPS.jpg">
</p>

<pre>
import cvzone
import cv2

fpsReader = cvzone.FPS()
cap = cv2.VideoCapture(0)
cap.set(3, 1280)
cap.set(4, 720)

while True:
    success, img = cap.read()
    fps, img = fpsReader.update(img,pos=(50,80),color=(0,255,0),scale=5,thickness=5)
    cv2.imshow("Image", img)
    cv2.waitKey(1)
</pre>


<hr>

### Serial Communication

<hr>

<pre>
import cvzone
import time

mySerial = cvzone.SerialObject("COM3", 9600, 1)
while True:
    mySerial.sendData([1, 1, 1, 1, 1])
    time.sleep(2)
    mySerial.sendData([0, 0, 0, 0, 0])
    time.sleep(2)
</pre>
=======
# CVZone


This is a Computer vision package that makes its easy to run Image processing and AI functions. At the core it uses [OpenCV](https://github.com/opencv/opencv) and [Mediapipe](https://github.com/google/mediapipe) libraries. 

## Installation
You can  simply use pip to install the latest version of cvzone.

`pip install cvzone`

<hr>

### 60 FPS Face Detection

<hr>

<p align="center">
  <img width="640" height="360" src="https://www.computervision.zone/wp-content/uploads/2021/05/Face-Detection-2.jpg">
</p>

<pre>
import cvzone
import cv2

cap = cv2.VideoCapture(0)
detector = cvzone.FaceDetector()

while True:
    success, img = cap.read()
    img, bboxs = detector.findFaces(img)
    print(bboxs)
    cv2.imshow("Image", img)
    if cv2.waitKey(1) & 0xFF == ord('q'):
        break
cap.release()
cv2.destroyAllWindows()
</pre>

<hr>

### Hand Tracking

<hr>

<p align="center">
  <img width="640" height="360" src="https://github.com/cvzone/cvzone/blob/master/Results/Fingers-Distance.jpg">
</p>

#### Basic Code Example 
<pre>
import cvzone
import cv2

cap = cv2.VideoCapture(0)
cap.set(3, 1280)
cap.set(4, 720)
detector = cvzone.HandDetector(detectionCon=0.5, maxHands=1)

while True:
    # Get image frame
    success, img = cap.read()

    # Find the hand and its landmarks
    img = detector.findHands(img)
    lmList, bbox = detector.findPosition(img)
    
    # Display
    cv2.imshow("Image", img)
    if cv2.waitKey(1) & 0xFF == ord('q'):
        break
cap.release()
cv2.destroyAllWindows()
</pre>

#### Finding How many finger are up
<pre>
if lmList:
        # Find how many fingers are up
        fingers = detector.fingersUp()
        totalFingers = fingers.count(1)
        cv2.putText(img, f'Fingers:{totalFingers}', (bbox[0] + 200, bbox[1] - 30),
                    cv2.FONT_HERSHEY_PLAIN, 2, (0, 255, 0), 2)
</pre>

#### Finding distace between two fingers
<pre>                 
if lmList:
        # Find Distance Between Two Fingers
        distance, img, info = detector.findDistance(8, 12, img)
        cv2.putText(img, f'Dist:{int(distance)}', (bbox[0] + 400, bbox[1] - 30),
                    cv2.FONT_HERSHEY_PLAIN, 2, (0, 255, 0), 2)
</pre>

#### Find Hand Type - i.e. Left or Right 
<p align="center">
  <img width="320" height="180" src="https://github.com/cvzone/cvzone/blob/master/Results/LeftHand.jpg"> <img width="320" height="180" src="https://github.com/cvzone/cvzone/blob/master/Results/RightHand.jpg">
</p>



<pre>
if lmList:
        # Find Hand Type
        myHandType = detector.handType()
        cv2.putText(img, f'Hand:{myHandType}', (bbox[0], bbox[1] - 30),
                    cv2.FONT_HERSHEY_PLAIN, 2, (0, 255, 0), 2)

</pre>

<hr>

### Pose Estimation

<hr>

<p align="center">
  <img width="640" height="360" src="https://www.computervision.zone/wp-content/uploads/2021/04/vlcsnap-2021-03-27-22h34m51s546.jpg">
</p>

<pre>
import cvzone
import cv2

cap = cv2.VideoCapture(0)
detector = cvzone.PoseDetector()
while True:
    success, img = cap.read()
    img = detector.findPose(img)
    lmList = detector.findPosition(img, draw=False)
    if lmList:
        print(lmList[14])
        cv2.circle(img, (lmList[14][1], lmList[14][2]), 15, (0, 0, 255), cv2.FILLED)

    cv2.imshow("Image", img)
    if cv2.waitKey(1) & 0xFF == ord('q'):
        break
cap.release()
cv2.destroyAllWindows()

</pre>


<hr>

### Face Mesh Detection

<hr>

<p align="center">
  <img width="640" height="360" src="https://www.computervision.zone/wp-content/uploads/2021/05/Face-Landmarks-2.jpg">
</p>

<pre>
import cvzone
import cv2

cap = cv2.VideoCapture(0)
detector = cvzone.FaceMeshDetector(maxFaces=2)
while True:
    success, img = cap.read()
    img, faces = detector.findFaceMesh(img)
    if faces:
        print(faces[0])
    cv2.imshow("Image", img)
    if cv2.waitKey(1) & 0xFF == ord('q'):
        break
cap.release()
cv2.destroyAllWindows()
</pre>

<hr>

### Stack Images

<hr>

<p align="center">
  <img width="640" height="360" src="https://github.com/cvzone/cvzone/blob/master/Results/ImageStack1.gif">
</p>

<pre>
import cvzone
import cv2

cap = cv2.VideoCapture(0)
cap.set(3, 1280)
cap.set(4, 720)

while True:
    success, img = cap.read()
    imgGray = cv2.cvtColor(img, cv2.COLOR_BGR2GRAY)
    imgList = [img, img, imgGray, img, imgGray, img,imgGray, img, img]
    stackedImg = cvzone.stackImages(imgList, 3, 0.4)

    cv2.imshow("stackedImg", stackedImg)
    if cv2.waitKey(1) & 0xFF == ord('q'):
        break
cap.release()
cv2.destroyAllWindows()

</pre>

<hr>

### Corner Rectangle

<hr>

<p align="center">
  <img width="640" height="360" src="https://github.com/cvzone/cvzone/blob/master/Results/cornerRect.jpg">
</p>

<hr>

<pre>
import cvzone
import cv2

cap = cv2.VideoCapture(0)
detector = cvzone.HandDetector()

while True:
    # Get image frame
    success, img = cap.read()

    # Find the hand and its landmarks
    img = detector.findHands(img, draw=False)
    lmList, bbox = detector.findPosition(img, draw=False)
    if bbox:
        # Draw  Corner Rectangle
        cvzone.cornerRect(img, bbox)

    # Display
    cv2.imshow("Image", img)
    cv2.waitKey(1)
</pre>

### FPS

<hr>

<p align="center">
  <img width="640" height="360" src="https://github.com/cvzone/cvzone/blob/master/Results/FPS.jpg">
</p>

<pre>
import cvzone
import cv2

fpsReader = cvzone.FPS()
cap = cv2.VideoCapture(0)
cap.set(3, 1280)
cap.set(4, 720)

while True:
    success, img = cap.read()
    fps, img = fpsReader.update(img,pos=(50,80),color=(0,255,0),scale=5,thickness=5)
    cv2.imshow("Image", img)
    cv2.waitKey(1)
</pre>

>>>>>>> 91d0c310
<|MERGE_RESOLUTION|>--- conflicted
+++ resolved
@@ -1,4 +1,3 @@
-<<<<<<< HEAD
 # CVZone
 
 
@@ -31,7 +30,10 @@
     img, bboxs = detector.findFaces(img)
     print(bboxs)
     cv2.imshow("Image", img)
-    cv2.waitKey(1)
+    if cv2.waitKey(1) & 0xFF == ord('q'):
+        break
+cap.release()
+cv2.destroyAllWindows()
 </pre>
 
 <hr>
@@ -64,8 +66,10 @@
     
     # Display
     cv2.imshow("Image", img)
-    cv2.waitKey(1)
-
+    if cv2.waitKey(1) & 0xFF == ord('q'):
+        break
+cap.release()
+cv2.destroyAllWindows()
 </pre>
 
 #### Finding How many finger are up
@@ -128,7 +132,10 @@
         cv2.circle(img, (lmList[14][1], lmList[14][2]), 15, (0, 0, 255), cv2.FILLED)
 
     cv2.imshow("Image", img)
-    cv2.waitKey(1)
+    if cv2.waitKey(1) & 0xFF == ord('q'):
+        break
+cap.release()
+cv2.destroyAllWindows()
 
 </pre>
 
@@ -155,7 +162,10 @@
     if faces:
         print(faces[0])
     cv2.imshow("Image", img)
-    cv2.waitKey(1)
+    if cv2.waitKey(1) & 0xFF == ord('q'):
+        break
+cap.release()
+cv2.destroyAllWindows()
 </pre>
 
 <hr>
@@ -183,7 +193,10 @@
     stackedImg = cvzone.stackImages(imgList, 3, 0.4)
 
     cv2.imshow("stackedImg", stackedImg)
-    cv2.waitKey(1)
+    if cv2.waitKey(1) & 0xFF == ord('q'):
+        break
+cap.release()
+cv2.destroyAllWindows()
 
 </pre>
 
@@ -197,7 +210,7 @@
   <img width="640" height="360" src="https://github.com/cvzone/cvzone/blob/master/Results/cornerRect.jpg">
 </p>
 
-
+<hr>
 
 <pre>
 import cvzone
@@ -222,8 +235,6 @@
     cv2.waitKey(1)
 </pre>
 
-<hr>
-
 ### FPS
 
 <hr>
@@ -247,285 +258,3 @@
     cv2.imshow("Image", img)
     cv2.waitKey(1)
 </pre>
-
-
-<hr>
-
-### Serial Communication
-
-<hr>
-
-<pre>
-import cvzone
-import time
-
-mySerial = cvzone.SerialObject("COM3", 9600, 1)
-while True:
-    mySerial.sendData([1, 1, 1, 1, 1])
-    time.sleep(2)
-    mySerial.sendData([0, 0, 0, 0, 0])
-    time.sleep(2)
-</pre>
-=======
-# CVZone
-
-
-This is a Computer vision package that makes its easy to run Image processing and AI functions. At the core it uses [OpenCV](https://github.com/opencv/opencv) and [Mediapipe](https://github.com/google/mediapipe) libraries. 
-
-## Installation
-You can  simply use pip to install the latest version of cvzone.
-
-`pip install cvzone`
-
-<hr>
-
-### 60 FPS Face Detection
-
-<hr>
-
-<p align="center">
-  <img width="640" height="360" src="https://www.computervision.zone/wp-content/uploads/2021/05/Face-Detection-2.jpg">
-</p>
-
-<pre>
-import cvzone
-import cv2
-
-cap = cv2.VideoCapture(0)
-detector = cvzone.FaceDetector()
-
-while True:
-    success, img = cap.read()
-    img, bboxs = detector.findFaces(img)
-    print(bboxs)
-    cv2.imshow("Image", img)
-    if cv2.waitKey(1) & 0xFF == ord('q'):
-        break
-cap.release()
-cv2.destroyAllWindows()
-</pre>
-
-<hr>
-
-### Hand Tracking
-
-<hr>
-
-<p align="center">
-  <img width="640" height="360" src="https://github.com/cvzone/cvzone/blob/master/Results/Fingers-Distance.jpg">
-</p>
-
-#### Basic Code Example 
-<pre>
-import cvzone
-import cv2
-
-cap = cv2.VideoCapture(0)
-cap.set(3, 1280)
-cap.set(4, 720)
-detector = cvzone.HandDetector(detectionCon=0.5, maxHands=1)
-
-while True:
-    # Get image frame
-    success, img = cap.read()
-
-    # Find the hand and its landmarks
-    img = detector.findHands(img)
-    lmList, bbox = detector.findPosition(img)
-    
-    # Display
-    cv2.imshow("Image", img)
-    if cv2.waitKey(1) & 0xFF == ord('q'):
-        break
-cap.release()
-cv2.destroyAllWindows()
-</pre>
-
-#### Finding How many finger are up
-<pre>
-if lmList:
-        # Find how many fingers are up
-        fingers = detector.fingersUp()
-        totalFingers = fingers.count(1)
-        cv2.putText(img, f'Fingers:{totalFingers}', (bbox[0] + 200, bbox[1] - 30),
-                    cv2.FONT_HERSHEY_PLAIN, 2, (0, 255, 0), 2)
-</pre>
-
-#### Finding distace between two fingers
-<pre>                 
-if lmList:
-        # Find Distance Between Two Fingers
-        distance, img, info = detector.findDistance(8, 12, img)
-        cv2.putText(img, f'Dist:{int(distance)}', (bbox[0] + 400, bbox[1] - 30),
-                    cv2.FONT_HERSHEY_PLAIN, 2, (0, 255, 0), 2)
-</pre>
-
-#### Find Hand Type - i.e. Left or Right 
-<p align="center">
-  <img width="320" height="180" src="https://github.com/cvzone/cvzone/blob/master/Results/LeftHand.jpg"> <img width="320" height="180" src="https://github.com/cvzone/cvzone/blob/master/Results/RightHand.jpg">
-</p>
-
-
-
-<pre>
-if lmList:
-        # Find Hand Type
-        myHandType = detector.handType()
-        cv2.putText(img, f'Hand:{myHandType}', (bbox[0], bbox[1] - 30),
-                    cv2.FONT_HERSHEY_PLAIN, 2, (0, 255, 0), 2)
-
-</pre>
-
-<hr>
-
-### Pose Estimation
-
-<hr>
-
-<p align="center">
-  <img width="640" height="360" src="https://www.computervision.zone/wp-content/uploads/2021/04/vlcsnap-2021-03-27-22h34m51s546.jpg">
-</p>
-
-<pre>
-import cvzone
-import cv2
-
-cap = cv2.VideoCapture(0)
-detector = cvzone.PoseDetector()
-while True:
-    success, img = cap.read()
-    img = detector.findPose(img)
-    lmList = detector.findPosition(img, draw=False)
-    if lmList:
-        print(lmList[14])
-        cv2.circle(img, (lmList[14][1], lmList[14][2]), 15, (0, 0, 255), cv2.FILLED)
-
-    cv2.imshow("Image", img)
-    if cv2.waitKey(1) & 0xFF == ord('q'):
-        break
-cap.release()
-cv2.destroyAllWindows()
-
-</pre>
-
-
-<hr>
-
-### Face Mesh Detection
-
-<hr>
-
-<p align="center">
-  <img width="640" height="360" src="https://www.computervision.zone/wp-content/uploads/2021/05/Face-Landmarks-2.jpg">
-</p>
-
-<pre>
-import cvzone
-import cv2
-
-cap = cv2.VideoCapture(0)
-detector = cvzone.FaceMeshDetector(maxFaces=2)
-while True:
-    success, img = cap.read()
-    img, faces = detector.findFaceMesh(img)
-    if faces:
-        print(faces[0])
-    cv2.imshow("Image", img)
-    if cv2.waitKey(1) & 0xFF == ord('q'):
-        break
-cap.release()
-cv2.destroyAllWindows()
-</pre>
-
-<hr>
-
-### Stack Images
-
-<hr>
-
-<p align="center">
-  <img width="640" height="360" src="https://github.com/cvzone/cvzone/blob/master/Results/ImageStack1.gif">
-</p>
-
-<pre>
-import cvzone
-import cv2
-
-cap = cv2.VideoCapture(0)
-cap.set(3, 1280)
-cap.set(4, 720)
-
-while True:
-    success, img = cap.read()
-    imgGray = cv2.cvtColor(img, cv2.COLOR_BGR2GRAY)
-    imgList = [img, img, imgGray, img, imgGray, img,imgGray, img, img]
-    stackedImg = cvzone.stackImages(imgList, 3, 0.4)
-
-    cv2.imshow("stackedImg", stackedImg)
-    if cv2.waitKey(1) & 0xFF == ord('q'):
-        break
-cap.release()
-cv2.destroyAllWindows()
-
-</pre>
-
-<hr>
-
-### Corner Rectangle
-
-<hr>
-
-<p align="center">
-  <img width="640" height="360" src="https://github.com/cvzone/cvzone/blob/master/Results/cornerRect.jpg">
-</p>
-
-<hr>
-
-<pre>
-import cvzone
-import cv2
-
-cap = cv2.VideoCapture(0)
-detector = cvzone.HandDetector()
-
-while True:
-    # Get image frame
-    success, img = cap.read()
-
-    # Find the hand and its landmarks
-    img = detector.findHands(img, draw=False)
-    lmList, bbox = detector.findPosition(img, draw=False)
-    if bbox:
-        # Draw  Corner Rectangle
-        cvzone.cornerRect(img, bbox)
-
-    # Display
-    cv2.imshow("Image", img)
-    cv2.waitKey(1)
-</pre>
-
-### FPS
-
-<hr>
-
-<p align="center">
-  <img width="640" height="360" src="https://github.com/cvzone/cvzone/blob/master/Results/FPS.jpg">
-</p>
-
-<pre>
-import cvzone
-import cv2
-
-fpsReader = cvzone.FPS()
-cap = cv2.VideoCapture(0)
-cap.set(3, 1280)
-cap.set(4, 720)
-
-while True:
-    success, img = cap.read()
-    fps, img = fpsReader.update(img,pos=(50,80),color=(0,255,0),scale=5,thickness=5)
-    cv2.imshow("Image", img)
-    cv2.waitKey(1)
-</pre>
-
->>>>>>> 91d0c310
